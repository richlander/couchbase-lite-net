--- conflicted
+++ resolved
@@ -1,271 +1,259 @@
-﻿<?xml version="1.0" encoding="utf-8"?>
-<Project ToolsVersion="15.0" DefaultTargets="Build" xmlns="http://schemas.microsoft.com/developer/msbuild/2003">
-  <Import Project="$(MSBuildExtensionsPath)\$(MSBuildToolsVersion)\Microsoft.Common.props" Condition="Exists('$(MSBuildExtensionsPath)\$(MSBuildToolsVersion)\Microsoft.Common.props')" />
-  <PropertyGroup>
-    <Configuration Condition=" '$(Configuration)' == '' ">Debug</Configuration>
-    <Platform Condition=" '$(Platform)' == '' ">AnyCPU</Platform>
-    <ProjectGuid>{E0AE6111-4039-4DB9-A1D9-21D6F92C4A6A}</ProjectGuid>
-    <OutputType>Library</OutputType>
-    <AppDesignerFolder>Properties</AppDesignerFolder>
-    <RootNamespace>Couchbase.Lite.Support.UWP</RootNamespace>
-    <AssemblyName>Couchbase.Lite.Support.UWP</AssemblyName>
-    <DefaultLanguage>en-US</DefaultLanguage>
-    <TargetPlatformIdentifier>UAP</TargetPlatformIdentifier>
-    <TargetPlatformVersion>10.0.16299.0</TargetPlatformVersion>
-    <TargetPlatformMinVersion>10.0.16299.0</TargetPlatformMinVersion>
-    <MinimumVisualStudioVersion>14</MinimumVisualStudioVersion>
-    <FileAlignment>512</FileAlignment>
-    <ProjectTypeGuids>{A5A43C5B-DE2A-4C0C-9213-0A381AF9435A};{FAE04EC0-301F-11D3-BF4B-00C04F79EFBC}</ProjectTypeGuids>
-  </PropertyGroup>
-  <PropertyGroup Condition=" '$(Configuration)|$(Platform)' == 'Debug|AnyCPU' ">
-    <PlatformTarget>AnyCPU</PlatformTarget>
-    <DebugSymbols>true</DebugSymbols>
-    <DebugType>portable</DebugType>
-    <Optimize>false</Optimize>
-    <OutputPath>bin\Debug\</OutputPath>
-    <DefineConstants>DEBUG;TRACE;NETFX_CORE;WINDOWS_UWP</DefineConstants>
-    <ErrorReport>prompt</ErrorReport>
-    <WarningLevel>4</WarningLevel>
-  </PropertyGroup>
-  <PropertyGroup Condition=" '$(Configuration)|$(Platform)' == 'Release|AnyCPU' ">
-    <PlatformTarget>AnyCPU</PlatformTarget>
-    <DebugType>portable</DebugType>
-    <Optimize>true</Optimize>
-    <OutputPath>bin\Release\</OutputPath>
-    <DefineConstants>TRACE;NETFX_CORE;WINDOWS_UWP</DefineConstants>
-    <ErrorReport>prompt</ErrorReport>
-    <WarningLevel>4</WarningLevel>
-    <DebugSymbols>true</DebugSymbols>
-  </PropertyGroup>
-  <PropertyGroup Condition="'$(Configuration)|$(Platform)' == 'Debug|x86'">
-    <PlatformTarget>x86</PlatformTarget>
-    <DebugSymbols>true</DebugSymbols>
-    <OutputPath>bin\x86\Debug\</OutputPath>
-    <DefineConstants>DEBUG;TRACE;NETFX_CORE;WINDOWS_UWP</DefineConstants>
-    <NoWarn>;2008</NoWarn>
-    <DebugType>portable</DebugType>
-    <PlatformTarget>x86</PlatformTarget>
-    <UseVSHostingProcess>false</UseVSHostingProcess>
-    <ErrorReport>prompt</ErrorReport>
-  </PropertyGroup>
-  <PropertyGroup Condition="'$(Configuration)|$(Platform)' == 'Release|x86'">
-    <PlatformTarget>x86</PlatformTarget>
-    <OutputPath>bin\x86\Release\</OutputPath>
-    <DefineConstants>TRACE;NETFX_CORE;WINDOWS_UWP</DefineConstants>
-    <Optimize>true</Optimize>
-    <NoWarn>;2008</NoWarn>
-    <DebugType>portable</DebugType>
-    <PlatformTarget>x86</PlatformTarget>
-    <UseVSHostingProcess>false</UseVSHostingProcess>
-    <ErrorReport>prompt</ErrorReport>
-  </PropertyGroup>
-  <PropertyGroup Condition="'$(Configuration)|$(Platform)' == 'Debug|ARM'">
-    <PlatformTarget>ARM</PlatformTarget>
-    <DebugSymbols>true</DebugSymbols>
-    <OutputPath>bin\ARM\Debug\</OutputPath>
-    <DefineConstants>DEBUG;TRACE;NETFX_CORE;WINDOWS_UWP</DefineConstants>
-    <NoWarn>;2008</NoWarn>
-    <DebugType>portable</DebugType>
-    <PlatformTarget>ARM</PlatformTarget>
-    <UseVSHostingProcess>false</UseVSHostingProcess>
-    <ErrorReport>prompt</ErrorReport>
-  </PropertyGroup>
-  <PropertyGroup Condition="'$(Configuration)|$(Platform)' == 'Release|ARM'">
-    <PlatformTarget>ARM</PlatformTarget>
-    <OutputPath>bin\ARM\Release\</OutputPath>
-    <DefineConstants>TRACE;NETFX_CORE;WINDOWS_UWP</DefineConstants>
-    <Optimize>true</Optimize>
-    <NoWarn>;2008</NoWarn>
-    <DebugType>portable</DebugType>
-    <PlatformTarget>ARM</PlatformTarget>
-    <UseVSHostingProcess>false</UseVSHostingProcess>
-    <ErrorReport>prompt</ErrorReport>
-  </PropertyGroup>
-  <PropertyGroup Condition="'$(Configuration)|$(Platform)' == 'Debug|x64'">
-    <PlatformTarget>x64</PlatformTarget>
-    <DebugSymbols>true</DebugSymbols>
-    <OutputPath>bin\x64\Debug\</OutputPath>
-    <DefineConstants>DEBUG;TRACE;NETFX_CORE;WINDOWS_UWP</DefineConstants>
-    <NoWarn>;2008</NoWarn>
-    <DebugType>portable</DebugType>
-    <PlatformTarget>x64</PlatformTarget>
-    <UseVSHostingProcess>false</UseVSHostingProcess>
-    <ErrorReport>prompt</ErrorReport>
-  </PropertyGroup>
-  <PropertyGroup Condition="'$(Configuration)|$(Platform)' == 'Release|x64'">
-    <PlatformTarget>x64</PlatformTarget>
-    <OutputPath>bin\x64\Release\</OutputPath>
-    <DefineConstants>TRACE;NETFX_CORE;WINDOWS_UWP</DefineConstants>
-    <Optimize>true</Optimize>
-    <NoWarn>;2008</NoWarn>
-    <DebugType>portable</DebugType>
-    <PlatformTarget>x64</PlatformTarget>
-    <UseVSHostingProcess>false</UseVSHostingProcess>
-    <ErrorReport>prompt</ErrorReport>
-  </PropertyGroup>
-  <PropertyGroup>
-    <RestoreProjectStyle>PackageReference</RestoreProjectStyle>
-  </PropertyGroup>
-  <ItemGroup>
-    <Compile Include="..\Couchbase.Lite\Properties\DynamicAssemblyInfo.cs">
-      <Link>Properties\DynamicAssemblyInfo.cs</Link>
-      <AutoGen>True</AutoGen>
-      <DesignTime>True</DesignTime>
-      <DependentUpon>DynamicAssemblyInfo.tt</DependentUpon>
-    </Compile>
-    <Compile Include="Activate.cs" />
-    <Compile Include="Properties\AssemblyInfo.cs" />
-    <Compile Include="Support\DefaultDirectoryResolver.cs" />
-    <Compile Include="Support\MainThreadTaskScheduler.cs" />
-    <Compile Include="Support\Reachability.cs" />
-    <Compile Include="Support\SslStreamFactory.cs" />
-    <Compile Include="Support\UwpDefaultLogger.cs" />
-    <Compile Include="Support\UwpRuntimePlatform.cs" />
-  </ItemGroup>
-  <ItemGroup>
-<<<<<<< HEAD
-    <PackageReference Include="System.ComponentModel">
-      <Version>4.3.0</Version>
-    </PackageReference>
-    <PackageReference Include="Microsoft.Extensions.Configuration.Abstractions">
-      <Version>2.0.0</Version>
-    </PackageReference>
-    <PackageReference Include="Microsoft.Extensions.DependencyInjection.Abstractions">
-      <Version>2.0.0</Version>
-    </PackageReference>
-=======
->>>>>>> f451a6a4
-    <PackageReference Include="Microsoft.NETCore.UniversalWindowsPlatform">
-      <Version>6.0.1</Version>
-    </PackageReference>
-    <PackageReference Include="SourceLink.Embed.AllSourceFiles">
-      <Version>2.7.4</Version>
-    </PackageReference>
-  </ItemGroup>
-  <ItemGroup>
-    <ProjectReference Include="..\Couchbase.Lite\Couchbase.Lite.csproj">
-      <Project>{dd9cb298-f3a1-4653-883b-352e69c16f93}</Project>
-      <Name>Couchbase.Lite</Name>
-    </ProjectReference>
-  </ItemGroup>
-  <ItemGroup>
-    <None Include="uwp.targets">
-      <CopyToOutputDirectory>PreserveNewest</CopyToOutputDirectory>
-    </None>
-  </ItemGroup>
-  <ItemGroup>
-    <Content Include="Properties\Couchbase.Lite.Support.UWP.rd.xml" />
-  </ItemGroup>
-  <ItemGroup Condition="'$(Configuration)' == 'Packaging'">
-    <Content Include="$(MSBuildThisFileDirectory)..\..\vendor\couchbase-lite-core\build_cmake\x86_store\RelWithDebInfo\LiteCore.dll">
-      <Link>x86\LiteCore.dll</Link>
-      <CopyToOutputDirectory>PreserveNewest</CopyToOutputDirectory>
-    </Content>
-    <Content Include="$(MSBuildThisFileDirectory)..\..\vendor\couchbase-lite-core\build_cmake\x86_store\RelWithDebInfo\LiteCore.pdb">
-      <Link>x86\LiteCore.pdb</Link>
-      <CopyToOutputDirectory>PreserveNewest</CopyToOutputDirectory>
-    </Content>
-    <Content Include="$(MSBuildThisFileDirectory)..\..\vendor\couchbase-lite-core\build_cmake\x64_store\RelWithDebInfo\LiteCore.dll">
-      <Link>x64\LiteCore.dll</Link>
-      <CopyToOutputDirectory>PreserveNewest</CopyToOutputDirectory>
-    </Content>
-    <Content Include="$(MSBuildThisFileDirectory)..\..\vendor\couchbase-lite-core\build_cmake\x64_store\RelWithDebInfo\LiteCore.pdb">
-      <Link>x64\LiteCore.pdb</Link>
-      <CopyToOutputDirectory>PreserveNewest</CopyToOutputDirectory>
-    </Content>
-    <Content Include="$(MSBuildThisFileDirectory)..\..\vendor\couchbase-lite-core\build_cmake\ARM\RelWithDebInfo\LiteCore.dll">
-      <Link>ARM\LiteCore.dll</Link>
-      <CopyToOutputDirectory>PreserveNewest</CopyToOutputDirectory>
-    </Content>
-    <Content Include="$(MSBuildThisFileDirectory)..\..\vendor\couchbase-lite-core\build_cmake\ARM\RelWithDebInfo\LiteCore.pdb">
-      <Link>ARM\LiteCore.pdb</Link>
-      <CopyToOutputDirectory>PreserveNewest</CopyToOutputDirectory>
-    </Content>
-  </ItemGroup>
-  <ItemGroup Condition="'$(Configuration)' != 'Packaging'">
-    <Content Condition="'$(Platform)' == 'x86'" Include="$(MSBuildThisFileDirectory)..\..\vendor\couchbase-lite-core\build_cmake\x86_store\RelWithDebInfo\LiteCore.dll">
-      <Link>LiteCore.dll</Link>
-      <CopyToOutputDirectory>PreserveNewest</CopyToOutputDirectory>
-    </Content>
-    <Content Condition="'$(Platform)' == 'x86'" Include="$(MSBuildThisFileDirectory)..\..\vendor\couchbase-lite-core\build_cmake\x86_store\RelWithDebInfo\LiteCore.pdb">
-      <Link>LiteCore.pdb</Link>
-      <CopyToOutputDirectory>PreserveNewest</CopyToOutputDirectory>
-    </Content>
-    <Content Condition="'$(Platform)' == 'x64'" Include="$(MSBuildThisFileDirectory)..\..\vendor\couchbase-lite-core\build_cmake\x64_store\RelWithDebInfo\LiteCore.dll">
-      <Link>LiteCore.dll</Link>
-      <CopyToOutputDirectory>PreserveNewest</CopyToOutputDirectory>
-    </Content>
-    <Content Condition="'$(Platform)' == 'x64'" Include="$(MSBuildThisFileDirectory)..\..\vendor\couchbase-lite-core\build_cmake\x64_store\RelWithDebInfo\LiteCore.pdb">
-      <Link>LiteCore.pdb</Link>
-      <CopyToOutputDirectory>PreserveNewest</CopyToOutputDirectory>
-    </Content>
-    <Content Condition="'$(Platform)' == 'ARM'" Include="$(MSBuildThisFileDirectory)..\..\vendor\couchbase-lite-core\build_cmake\ARM\RelWithDebInfo\LiteCore.dll">
-      <Link>LiteCore.dll</Link>
-      <CopyToOutputDirectory>PreserveNewest</CopyToOutputDirectory>
-    </Content>
-    <Content Condition="'$(Platform)' == 'ARM'" Include="$(MSBuildThisFileDirectory)..\..\vendor\couchbase-lite-core\build_cmake\ARM\RelWithDebInfo\LiteCore.pdb">
-      <Link>LiteCore.pdb</Link>
-      <CopyToOutputDirectory>PreserveNewest</CopyToOutputDirectory>
-    </Content>
-  </ItemGroup>
-  <PropertyGroup Condition=" '$(VisualStudioVersion)' == '' or '$(VisualStudioVersion)' &lt; '14.0' ">
-    <VisualStudioVersion>14.0</VisualStudioVersion>
-  </PropertyGroup>
-  <PropertyGroup Condition="'$(Configuration)|$(Platform)' == 'Packaging|AnyCPU'">
-    <OutputPath>bin\Packaging\</OutputPath>
-    <DefineConstants>TRACE;NETFX_CORE;WINDOWS_UWP</DefineConstants>
-    <Optimize>true</Optimize>
-    <NoStdLib>true</NoStdLib>
-    <DebugType>portable</DebugType>
-    <PlatformTarget>AnyCPU</PlatformTarget>
-    <UseVSHostingProcess>false</UseVSHostingProcess>
-    <ErrorReport>prompt</ErrorReport>
-    <CodeAnalysisRuleSet>MinimumRecommendedRules.ruleset</CodeAnalysisRuleSet>
-    <DocumentationFile>bin\Packaging\Couchbase.Lite.Support.UWP.xml</DocumentationFile>
-    <DebugSymbols>true</DebugSymbols>
-  </PropertyGroup>
-  <PropertyGroup Condition="'$(Configuration)|$(Platform)' == 'Packaging|x86'">
-    <OutputPath>bin\x86\Packaging\</OutputPath>
-    <DefineConstants>TRACE;NETFX_CORE;WINDOWS_UWP</DefineConstants>
-    <Optimize>true</Optimize>
-    <NoWarn>;2008</NoWarn>
-    <NoStdLib>true</NoStdLib>
-    <DebugType>portable</DebugType>
-    <PlatformTarget>x86</PlatformTarget>
-    <UseVSHostingProcess>false</UseVSHostingProcess>
-    <ErrorReport>prompt</ErrorReport>
-    <CodeAnalysisRuleSet>MinimumRecommendedRules.ruleset</CodeAnalysisRuleSet>
-  </PropertyGroup>
-  <PropertyGroup Condition="'$(Configuration)|$(Platform)' == 'Packaging|ARM'">
-    <OutputPath>bin\ARM\Packaging\</OutputPath>
-    <DefineConstants>TRACE;NETFX_CORE;WINDOWS_UWP</DefineConstants>
-    <Optimize>true</Optimize>
-    <NoWarn>;2008</NoWarn>
-    <NoStdLib>true</NoStdLib>
-    <DebugType>portable</DebugType>
-    <PlatformTarget>ARM</PlatformTarget>
-    <UseVSHostingProcess>false</UseVSHostingProcess>
-    <ErrorReport>prompt</ErrorReport>
-    <CodeAnalysisRuleSet>MinimumRecommendedRules.ruleset</CodeAnalysisRuleSet>
-  </PropertyGroup>
-  <PropertyGroup Condition="'$(Configuration)|$(Platform)' == 'Packaging|x64'">
-    <OutputPath>bin\x64\Packaging\</OutputPath>
-    <DefineConstants>TRACE;NETFX_CORE;WINDOWS_UWP</DefineConstants>
-    <Optimize>true</Optimize>
-    <NoWarn>;2008</NoWarn>
-    <NoStdLib>true</NoStdLib>
-    <DebugType>portable</DebugType>
-    <PlatformTarget>x64</PlatformTarget>
-    <UseVSHostingProcess>false</UseVSHostingProcess>
-    <ErrorReport>prompt</ErrorReport>
-    <CodeAnalysisRuleSet>MinimumRecommendedRules.ruleset</CodeAnalysisRuleSet>
-  </PropertyGroup>
-  <Import Project="$(MSBuildExtensionsPath)\Microsoft\WindowsXaml\v$(VisualStudioVersion)\Microsoft.Windows.UI.Xaml.CSharp.targets" />
-  <!-- To modify your build process, add your task inside one of the targets below and uncomment it. 
-       Other similar extension points exist, see Microsoft.Common.targets.
-  <Target Name="BeforeBuild">
-  </Target>
-  <Target Name="AfterBuild">
-  </Target>
-  -->
+﻿<?xml version="1.0" encoding="utf-8"?>
+<Project ToolsVersion="15.0" DefaultTargets="Build" xmlns="http://schemas.microsoft.com/developer/msbuild/2003">
+  <Import Project="$(MSBuildExtensionsPath)\$(MSBuildToolsVersion)\Microsoft.Common.props" Condition="Exists('$(MSBuildExtensionsPath)\$(MSBuildToolsVersion)\Microsoft.Common.props')" />
+  <PropertyGroup>
+    <Configuration Condition=" '$(Configuration)' == '' ">Debug</Configuration>
+    <Platform Condition=" '$(Platform)' == '' ">AnyCPU</Platform>
+    <ProjectGuid>{E0AE6111-4039-4DB9-A1D9-21D6F92C4A6A}</ProjectGuid>
+    <OutputType>Library</OutputType>
+    <AppDesignerFolder>Properties</AppDesignerFolder>
+    <RootNamespace>Couchbase.Lite.Support.UWP</RootNamespace>
+    <AssemblyName>Couchbase.Lite.Support.UWP</AssemblyName>
+    <DefaultLanguage>en-US</DefaultLanguage>
+    <TargetPlatformIdentifier>UAP</TargetPlatformIdentifier>
+    <TargetPlatformVersion Condition=" '$(TargetPlatformVersion)' == '' ">10.0.15063.0</TargetPlatformVersion>
+    <TargetPlatformMinVersion>10.0.10240.0</TargetPlatformMinVersion>
+    <MinimumVisualStudioVersion>14</MinimumVisualStudioVersion>
+    <FileAlignment>512</FileAlignment>
+    <ProjectTypeGuids>{A5A43C5B-DE2A-4C0C-9213-0A381AF9435A};{FAE04EC0-301F-11D3-BF4B-00C04F79EFBC}</ProjectTypeGuids>
+  </PropertyGroup>
+  <PropertyGroup Condition=" '$(Configuration)|$(Platform)' == 'Debug|AnyCPU' ">
+    <PlatformTarget>AnyCPU</PlatformTarget>
+    <DebugSymbols>true</DebugSymbols>
+    <DebugType>portable</DebugType>
+    <Optimize>false</Optimize>
+    <OutputPath>bin\Debug\</OutputPath>
+    <DefineConstants>DEBUG;TRACE;NETFX_CORE;WINDOWS_UWP</DefineConstants>
+    <ErrorReport>prompt</ErrorReport>
+    <WarningLevel>4</WarningLevel>
+  </PropertyGroup>
+  <PropertyGroup Condition=" '$(Configuration)|$(Platform)' == 'Release|AnyCPU' ">
+    <PlatformTarget>AnyCPU</PlatformTarget>
+    <DebugType>portable</DebugType>
+    <Optimize>true</Optimize>
+    <OutputPath>bin\Release\</OutputPath>
+    <DefineConstants>TRACE;NETFX_CORE;WINDOWS_UWP</DefineConstants>
+    <ErrorReport>prompt</ErrorReport>
+    <WarningLevel>4</WarningLevel>
+    <DebugSymbols>true</DebugSymbols>
+  </PropertyGroup>
+  <PropertyGroup Condition="'$(Configuration)|$(Platform)' == 'Debug|x86'">
+    <PlatformTarget>x86</PlatformTarget>
+    <DebugSymbols>true</DebugSymbols>
+    <OutputPath>bin\x86\Debug\</OutputPath>
+    <DefineConstants>DEBUG;TRACE;NETFX_CORE;WINDOWS_UWP</DefineConstants>
+    <NoWarn>;2008</NoWarn>
+    <DebugType>portable</DebugType>
+    <PlatformTarget>x86</PlatformTarget>
+    <UseVSHostingProcess>false</UseVSHostingProcess>
+    <ErrorReport>prompt</ErrorReport>
+  </PropertyGroup>
+  <PropertyGroup Condition="'$(Configuration)|$(Platform)' == 'Release|x86'">
+    <PlatformTarget>x86</PlatformTarget>
+    <OutputPath>bin\x86\Release\</OutputPath>
+    <DefineConstants>TRACE;NETFX_CORE;WINDOWS_UWP</DefineConstants>
+    <Optimize>true</Optimize>
+    <NoWarn>;2008</NoWarn>
+    <DebugType>portable</DebugType>
+    <PlatformTarget>x86</PlatformTarget>
+    <UseVSHostingProcess>false</UseVSHostingProcess>
+    <ErrorReport>prompt</ErrorReport>
+  </PropertyGroup>
+  <PropertyGroup Condition="'$(Configuration)|$(Platform)' == 'Debug|ARM'">
+    <PlatformTarget>ARM</PlatformTarget>
+    <DebugSymbols>true</DebugSymbols>
+    <OutputPath>bin\ARM\Debug\</OutputPath>
+    <DefineConstants>DEBUG;TRACE;NETFX_CORE;WINDOWS_UWP</DefineConstants>
+    <NoWarn>;2008</NoWarn>
+    <DebugType>portable</DebugType>
+    <PlatformTarget>ARM</PlatformTarget>
+    <UseVSHostingProcess>false</UseVSHostingProcess>
+    <ErrorReport>prompt</ErrorReport>
+  </PropertyGroup>
+  <PropertyGroup Condition="'$(Configuration)|$(Platform)' == 'Release|ARM'">
+    <PlatformTarget>ARM</PlatformTarget>
+    <OutputPath>bin\ARM\Release\</OutputPath>
+    <DefineConstants>TRACE;NETFX_CORE;WINDOWS_UWP</DefineConstants>
+    <Optimize>true</Optimize>
+    <NoWarn>;2008</NoWarn>
+    <DebugType>portable</DebugType>
+    <PlatformTarget>ARM</PlatformTarget>
+    <UseVSHostingProcess>false</UseVSHostingProcess>
+    <ErrorReport>prompt</ErrorReport>
+  </PropertyGroup>
+  <PropertyGroup Condition="'$(Configuration)|$(Platform)' == 'Debug|x64'">
+    <PlatformTarget>x64</PlatformTarget>
+    <DebugSymbols>true</DebugSymbols>
+    <OutputPath>bin\x64\Debug\</OutputPath>
+    <DefineConstants>DEBUG;TRACE;NETFX_CORE;WINDOWS_UWP</DefineConstants>
+    <NoWarn>;2008</NoWarn>
+    <DebugType>portable</DebugType>
+    <PlatformTarget>x64</PlatformTarget>
+    <UseVSHostingProcess>false</UseVSHostingProcess>
+    <ErrorReport>prompt</ErrorReport>
+  </PropertyGroup>
+  <PropertyGroup Condition="'$(Configuration)|$(Platform)' == 'Release|x64'">
+    <PlatformTarget>x64</PlatformTarget>
+    <OutputPath>bin\x64\Release\</OutputPath>
+    <DefineConstants>TRACE;NETFX_CORE;WINDOWS_UWP</DefineConstants>
+    <Optimize>true</Optimize>
+    <NoWarn>;2008</NoWarn>
+    <DebugType>portable</DebugType>
+    <PlatformTarget>x64</PlatformTarget>
+    <UseVSHostingProcess>false</UseVSHostingProcess>
+    <ErrorReport>prompt</ErrorReport>
+  </PropertyGroup>
+  <PropertyGroup>
+    <RestoreProjectStyle>PackageReference</RestoreProjectStyle>
+  </PropertyGroup>
+  <ItemGroup>
+    <Compile Include="..\Couchbase.Lite\Properties\DynamicAssemblyInfo.cs">
+      <Link>Properties\DynamicAssemblyInfo.cs</Link>
+      <AutoGen>True</AutoGen>
+      <DesignTime>True</DesignTime>
+      <DependentUpon>DynamicAssemblyInfo.tt</DependentUpon>
+    </Compile>
+    <Compile Include="Activate.cs" />
+    <Compile Include="Properties\AssemblyInfo.cs" />
+    <Compile Include="Support\DefaultDirectoryResolver.cs" />
+    <Compile Include="Support\MainThreadTaskScheduler.cs" />
+    <Compile Include="Support\Reachability.cs" />
+    <Compile Include="Support\SslStreamFactory.cs" />
+    <Compile Include="Support\UwpDefaultLogger.cs" />
+    <Compile Include="Support\UwpRuntimePlatform.cs" />
+  </ItemGroup>
+  <ItemGroup>
+    <PackageReference Include="Microsoft.NETCore.UniversalWindowsPlatform">
+      <Version>5.3.0</Version>
+    </PackageReference>
+    <PackageReference Include="SourceLink.Embed.AllSourceFiles">
+      <Version>2.1.2</Version>
+    </PackageReference>
+  </ItemGroup>
+  <ItemGroup>
+    <ProjectReference Include="..\Couchbase.Lite\Couchbase.Lite.csproj">
+      <Project>{dd9cb298-f3a1-4653-883b-352e69c16f93}</Project>
+      <Name>Couchbase.Lite</Name>
+    </ProjectReference>
+  </ItemGroup>
+  <ItemGroup>
+    <None Include="uwp.targets">
+      <CopyToOutputDirectory>PreserveNewest</CopyToOutputDirectory>
+    </None>
+  </ItemGroup>
+  <ItemGroup>
+    <Content Include="Properties\Couchbase.Lite.Support.UWP.rd.xml" />
+  </ItemGroup>
+  <ItemGroup Condition="'$(Configuration)' == 'Packaging'">
+    <Content Include="$(MSBuildThisFileDirectory)..\..\vendor\couchbase-lite-core\build_cmake\x86_store\RelWithDebInfo\LiteCore.dll">
+      <Link>x86\LiteCore.dll</Link>
+      <CopyToOutputDirectory>PreserveNewest</CopyToOutputDirectory>
+    </Content>
+    <Content Include="$(MSBuildThisFileDirectory)..\..\vendor\couchbase-lite-core\build_cmake\x86_store\RelWithDebInfo\LiteCore.pdb">
+      <Link>x86\LiteCore.pdb</Link>
+      <CopyToOutputDirectory>PreserveNewest</CopyToOutputDirectory>
+    </Content>
+    <Content Include="$(MSBuildThisFileDirectory)..\..\vendor\couchbase-lite-core\build_cmake\x64_store\RelWithDebInfo\LiteCore.dll">
+      <Link>x64\LiteCore.dll</Link>
+      <CopyToOutputDirectory>PreserveNewest</CopyToOutputDirectory>
+    </Content>
+    <Content Include="$(MSBuildThisFileDirectory)..\..\vendor\couchbase-lite-core\build_cmake\x64_store\RelWithDebInfo\LiteCore.pdb">
+      <Link>x64\LiteCore.pdb</Link>
+      <CopyToOutputDirectory>PreserveNewest</CopyToOutputDirectory>
+    </Content>
+    <Content Include="$(MSBuildThisFileDirectory)..\..\vendor\couchbase-lite-core\build_cmake\ARM\RelWithDebInfo\LiteCore.dll">
+      <Link>ARM\LiteCore.dll</Link>
+      <CopyToOutputDirectory>PreserveNewest</CopyToOutputDirectory>
+    </Content>
+    <Content Include="$(MSBuildThisFileDirectory)..\..\vendor\couchbase-lite-core\build_cmake\ARM\RelWithDebInfo\LiteCore.pdb">
+      <Link>ARM\LiteCore.pdb</Link>
+      <CopyToOutputDirectory>PreserveNewest</CopyToOutputDirectory>
+    </Content>
+  </ItemGroup>
+  <ItemGroup Condition="'$(Configuration)' != 'Packaging'">
+    <Content Condition="'$(Platform)' == 'x86'" Include="$(MSBuildThisFileDirectory)..\..\vendor\couchbase-lite-core\build_cmake\x86_store\RelWithDebInfo\LiteCore.dll">
+      <Link>LiteCore.dll</Link>
+      <CopyToOutputDirectory>PreserveNewest</CopyToOutputDirectory>
+    </Content>
+    <Content Condition="'$(Platform)' == 'x86'" Include="$(MSBuildThisFileDirectory)..\..\vendor\couchbase-lite-core\build_cmake\x86_store\RelWithDebInfo\LiteCore.pdb">
+      <Link>LiteCore.pdb</Link>
+      <CopyToOutputDirectory>PreserveNewest</CopyToOutputDirectory>
+    </Content>
+    <Content Condition="'$(Platform)' == 'x64'" Include="$(MSBuildThisFileDirectory)..\..\vendor\couchbase-lite-core\build_cmake\x64_store\RelWithDebInfo\LiteCore.dll">
+      <Link>LiteCore.dll</Link>
+      <CopyToOutputDirectory>PreserveNewest</CopyToOutputDirectory>
+    </Content>
+    <Content Condition="'$(Platform)' == 'x64'" Include="$(MSBuildThisFileDirectory)..\..\vendor\couchbase-lite-core\build_cmake\x64_store\RelWithDebInfo\LiteCore.pdb">
+      <Link>LiteCore.pdb</Link>
+      <CopyToOutputDirectory>PreserveNewest</CopyToOutputDirectory>
+    </Content>
+    <Content Condition="'$(Platform)' == 'ARM'" Include="$(MSBuildThisFileDirectory)..\..\vendor\couchbase-lite-core\build_cmake\ARM\RelWithDebInfo\LiteCore.dll">
+      <Link>LiteCore.dll</Link>
+      <CopyToOutputDirectory>PreserveNewest</CopyToOutputDirectory>
+    </Content>
+    <Content Condition="'$(Platform)' == 'ARM'" Include="$(MSBuildThisFileDirectory)..\..\vendor\couchbase-lite-core\build_cmake\ARM\RelWithDebInfo\LiteCore.pdb">
+      <Link>LiteCore.pdb</Link>
+      <CopyToOutputDirectory>PreserveNewest</CopyToOutputDirectory>
+    </Content>
+  </ItemGroup>
+  <PropertyGroup Condition=" '$(VisualStudioVersion)' == '' or '$(VisualStudioVersion)' &lt; '14.0' ">
+    <VisualStudioVersion>14.0</VisualStudioVersion>
+  </PropertyGroup>
+  <PropertyGroup Condition="'$(Configuration)|$(Platform)' == 'Packaging|AnyCPU'">
+    <OutputPath>bin\Packaging\</OutputPath>
+    <DefineConstants>TRACE;NETFX_CORE;WINDOWS_UWP</DefineConstants>
+    <Optimize>true</Optimize>
+    <NoStdLib>true</NoStdLib>
+    <DebugType>portable</DebugType>
+    <PlatformTarget>AnyCPU</PlatformTarget>
+    <UseVSHostingProcess>false</UseVSHostingProcess>
+    <ErrorReport>prompt</ErrorReport>
+    <CodeAnalysisRuleSet>MinimumRecommendedRules.ruleset</CodeAnalysisRuleSet>
+    <DocumentationFile>bin\Packaging\Couchbase.Lite.Support.UWP.xml</DocumentationFile>
+    <DebugSymbols>true</DebugSymbols>
+  </PropertyGroup>
+  <PropertyGroup Condition="'$(Configuration)|$(Platform)' == 'Packaging|x86'">
+    <OutputPath>bin\x86\Packaging\</OutputPath>
+    <DefineConstants>TRACE;NETFX_CORE;WINDOWS_UWP</DefineConstants>
+    <Optimize>true</Optimize>
+    <NoWarn>;2008</NoWarn>
+    <NoStdLib>true</NoStdLib>
+    <DebugType>portable</DebugType>
+    <PlatformTarget>x86</PlatformTarget>
+    <UseVSHostingProcess>false</UseVSHostingProcess>
+    <ErrorReport>prompt</ErrorReport>
+    <CodeAnalysisRuleSet>MinimumRecommendedRules.ruleset</CodeAnalysisRuleSet>
+  </PropertyGroup>
+  <PropertyGroup Condition="'$(Configuration)|$(Platform)' == 'Packaging|ARM'">
+    <OutputPath>bin\ARM\Packaging\</OutputPath>
+    <DefineConstants>TRACE;NETFX_CORE;WINDOWS_UWP</DefineConstants>
+    <Optimize>true</Optimize>
+    <NoWarn>;2008</NoWarn>
+    <NoStdLib>true</NoStdLib>
+    <DebugType>portable</DebugType>
+    <PlatformTarget>ARM</PlatformTarget>
+    <UseVSHostingProcess>false</UseVSHostingProcess>
+    <ErrorReport>prompt</ErrorReport>
+    <CodeAnalysisRuleSet>MinimumRecommendedRules.ruleset</CodeAnalysisRuleSet>
+  </PropertyGroup>
+  <PropertyGroup Condition="'$(Configuration)|$(Platform)' == 'Packaging|x64'">
+    <OutputPath>bin\x64\Packaging\</OutputPath>
+    <DefineConstants>TRACE;NETFX_CORE;WINDOWS_UWP</DefineConstants>
+    <Optimize>true</Optimize>
+    <NoWarn>;2008</NoWarn>
+    <NoStdLib>true</NoStdLib>
+    <DebugType>portable</DebugType>
+    <PlatformTarget>x64</PlatformTarget>
+    <UseVSHostingProcess>false</UseVSHostingProcess>
+    <ErrorReport>prompt</ErrorReport>
+    <CodeAnalysisRuleSet>MinimumRecommendedRules.ruleset</CodeAnalysisRuleSet>
+  </PropertyGroup>
+  <Import Project="$(MSBuildExtensionsPath)\Microsoft\WindowsXaml\v$(VisualStudioVersion)\Microsoft.Windows.UI.Xaml.CSharp.targets" />
+  <!-- To modify your build process, add your task inside one of the targets below and uncomment it. 
+       Other similar extension points exist, see Microsoft.Common.targets.
+  <Target Name="BeforeBuild">
+  </Target>
+  <Target Name="AfterBuild">
+  </Target>
+  -->
 </Project>