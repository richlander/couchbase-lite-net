--- conflicted
+++ resolved
@@ -14,110 +14,62 @@
     <releaseNotes>
         Couchbase Lite .NET Developer Build
     </releaseNotes>
-    <copyright>Copyright 2014-2018</copyright>
+    <copyright>Copyright 2014-2017</copyright>
     <tags>couchbase couchbase-mobile couchbase-lite sync database mobile netcore xamarin ios android windows linux mac osx nosql</tags>
     <language>en-US</language>
     <dependencies>
-      <group targetFramework="netstandard2.0">
+      <group targetFramework="netstandard1.4">
         <dependency id="Newtonsoft.Json" version="9.0.1" />
-<<<<<<< HEAD
-        <dependency id="System.ComponentModel" version="4.3.0" />
-        <dependency id="System.Security.Cryptography.Algorithms" version="4.3.0" />
-        <dependency id="System.Net.NetworkInformation" version="4.3.0" />
-        <dependency id="Microsoft.Extensions.DependencyInjection" version="2.0.0" />
-        <dependency id="Microsoft.Extensions.Logging" version="2.0.0" />
-=======
         <dependency id="NETStandard.Library" version="1.6.0" />
         <dependency id="SimpleInjector" version="4.0.12" />
         <dependency id="System.Security.Cryptography.Algorithms" version="4.3.0" />
         <dependency id="System.Net.NetworkInformation" version="4.3.0" />
->>>>>>> f451a6a4
       </group>
-      <group targetFramework="netcoreapp2.0">
+      <group targetFramework="netcoreapp1.0">
         <dependency id="Newtonsoft.Json" version="9.0.1" />
-<<<<<<< HEAD
-        <dependency id="System.ComponentModel" version="4.3.0" />
-        <dependency id="System.Security.Cryptography.Algorithms" version="4.3.0" />
-        <dependency id="System.Net.NetworkInformation" version="4.3.0" />
-        <dependency id="Microsoft.Extensions.DependencyInjection" version="2.0.0" />
-        <dependency id="Microsoft.Extensions.Logging" version="2.0.0" />
-=======
         <dependency id="NETStandard.Library" version="1.6.0" />
         <dependency id="SimpleInjector" version="4.0.12" />
         <dependency id="System.Security.Cryptography.Algorithms" version="4.3.0" />
         <dependency id="System.Net.NetworkInformation" version="4.3.0" />
->>>>>>> f451a6a4
         <dependency id="Couchbase.Lite.Support.NetDesktop" version="[$version$]" />
       </group>
       <group targetFramework="net461">
         <dependency id="Newtonsoft.Json" version="9.0.1" />
-<<<<<<< HEAD
-        <dependency id="System.ComponentModel" version="4.3.0" />
-        <dependency id="System.Security.Cryptography.Algorithms" version="4.3.0" />
-        <dependency id="System.Net.NetworkInformation" version="4.3.0" />
-        <dependency id="Microsoft.Extensions.DependencyInjection" version="2.0.0" />
-        <dependency id="Microsoft.Extensions.Logging" version="2.0.0" />
-=======
         <dependency id="NETStandard.Library" version="1.6.0" />
         <dependency id="SimpleInjector" version="4.0.12" />
         <dependency id="System.Security.Cryptography.Algorithms" version="4.3.0" />
         <dependency id="System.Net.NetworkInformation" version="4.3.0" />
->>>>>>> f451a6a4
         <dependency id="Couchbase.Lite.Support.NetDesktop" version="[$version$]" />
       </group>
       <group targetFramework="uap10.0">
         <dependency id="Newtonsoft.Json" version="9.0.1" />
-<<<<<<< HEAD
-        <dependency id="System.ComponentModel" version="4.3.0" />
-        <dependency id="System.Security.Cryptography.Algorithms" version="4.3.0" />
-        <dependency id="System.Net.NetworkInformation" version="4.3.0" />
-        <dependency id="Microsoft.Extensions.DependencyInjection" version="2.0.0" />
-        <dependency id="Microsoft.Extensions.Logging" version="2.0.0" />
-=======
         <dependency id="NETStandard.Library" version="1.6.0" />
         <dependency id="SimpleInjector" version="4.0.12" />
         <dependency id="System.Security.Cryptography.Algorithms" version="4.3.0" />
         <dependency id="System.Net.NetworkInformation" version="4.3.0" />
->>>>>>> f451a6a4
         <dependency id="Couchbase.Lite.Support.UWP" version="[$version$]" />
       </group>
       <group targetFramework="monoandroid">
         <dependency id="Newtonsoft.Json" version="9.0.1" />
-<<<<<<< HEAD
-        <dependency id="System.ComponentModel" version="4.3.0" />
-        <dependency id="System.Security.Cryptography.Algorithms" version="4.3.0" />
-        <dependency id="System.Net.NetworkInformation" version="4.3.0" />
-        <dependency id="Microsoft.Extensions.DependencyInjection" version="2.0.0" />
-        <dependency id="Microsoft.Extensions.Logging" version="2.0.0" />
-=======
         <dependency id="NETStandard.Library" version="1.6.0" />
         <dependency id="SimpleInjector" version="4.0.12" />
         <dependency id="System.Security.Cryptography.Algorithms" version="4.3.0" />
         <dependency id="System.Net.NetworkInformation" version="4.3.0" />
->>>>>>> f451a6a4
         <dependency id="Couchbase.Lite.Support.Android" version="[$version$]" />
       </group>
       <group targetFramework="xamarinios">
         <dependency id="Newtonsoft.Json" version="9.0.1" />
-<<<<<<< HEAD
-        <dependency id="System.ComponentModel" version="4.3.0" />
-        <dependency id="System.Security.Cryptography.Algorithms" version="4.3.0" />
-        <dependency id="System.Net.NetworkInformation" version="4.3.0" />
-        <dependency id="Microsoft.Extensions.DependencyInjection" version="2.0.0" />
-        <dependency id="Microsoft.Extensions.Logging" version="2.0.0" />
-=======
         <dependency id="NETStandard.Library" version="1.6.0" />
         <dependency id="SimpleInjector" version="4.0.12" />
         <dependency id="System.Security.Cryptography.Algorithms" version="4.3.0" />
         <dependency id="System.Net.NetworkInformation" version="4.3.0" />
->>>>>>> f451a6a4
         <dependency id="Couchbase.Lite.Support.iOS" version="[$version$]" />
       </group>
     </dependencies>
   </metadata>
   <files>
-    <file target="lib\netstandard2.0\" src="src\Couchbase.Lite\bin\Packaging\netstandard2.0\Couchbase.Lite.dll" />
-    <file target="lib\netstandard2.0\" src="src\Couchbase.Lite\bin\Packaging\netstandard2.0\Couchbase.Lite.pdb" />
-    <file target="lib\netstandard2.0\" src="src\Couchbase.Lite\bin\Packaging\netstandard2.0\Couchbase.Lite.xml" />
+    <file target="lib\netstandard1.4\" src="src\Couchbase.Lite\bin\Packaging\netstandard1.4\Couchbase.Lite.dll" />
+    <file target="lib\netstandard1.4\" src="src\Couchbase.Lite\bin\Packaging\netstandard1.4\Couchbase.Lite.pdb" />
+    <file target="lib\netstandard1.4\" src="src\Couchbase.Lite\bin\Packaging\netstandard1.4\Couchbase.Lite.xml" />
   </files>
 </package>