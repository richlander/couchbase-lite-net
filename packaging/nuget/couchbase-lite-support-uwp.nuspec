<?xml version="1.0" encoding="utf-8"?>
<package>
  <metadata>
    <id>Couchbase.Lite.Support.UWP</id>
    <title>Couchbase Lite UWP Support</title>
    <version>$version$</version>
    <authors>Jim Borden</authors>
    <owners>Couchbase</owners>
    <licenseUrl>https://github.com/couchbase/couchbase-lite-net/blob/master/LICENSE</licenseUrl>
    <projectUrl>https://github.com/couchbase/couchbase-lite-net</projectUrl>
    <iconUrl>https://raw.githubusercontent.com/couchbase/couchbase-lite-net/master/packaging/nuget/logo.png</iconUrl>
    <requireLicenseAcceptance>false</requireLicenseAcceptance>
    <description>A lightweight, document-oriented (NoSQL), syncable database engine for .NET</description>
    <releaseNotes>
        Couchbase Lite .NET Developer Build
    </releaseNotes>
    <copyright>Copyright 2017-2018</copyright>
    <tags>couchbase couchbase-mobile couchbase-lite sync database mobile netcore xamarin ios android windows linux mac osx nosql</tags>
    <language>en-US</language>
    <dependencies>
<<<<<<< HEAD
        <dependency id="System.ComponentModel" version="4.3.0" />
        <dependency id="Microsoft.NETCore.UniversalWindowsPlatform" version="6.0.1" />
        <dependency id="Microsoft.Extensions.DependencyInjection.Abstractions" version="2.0.0" />
        <dependency id="Microsoft.Extensions.Logging.Abstractions" version="2.0.0" />
=======
        <dependency id="Microsoft.NETCore.UniversalWindowsPlatform" version="5.3.3" />
>>>>>>> f451a6a4
    </dependencies>
  </metadata>
  <files>
    <file target="build\Couchbase.Lite.Support.UWP.targets" src="src\Couchbase.Lite.Support.UWP\bin\Packaging\uwp.targets" />
    <file target="lib\uap10.0\" src="src\Couchbase.Lite.Support.UWP\bin\Packaging\Couchbase.Lite.Support.UWP.dll" />
    <file target="lib\uap10.0\" src="src\Couchbase.Lite.Support.UWP\bin\Packaging\Couchbase.Lite.Support.UWP.pdb" />
    <file target="lib\uap10.0\" src="src\Couchbase.Lite.Support.UWP\bin\Packaging\Couchbase.Lite.Support.UWP.xml" />
    <file target="runtimes\win10-x86\native" src="src\Couchbase.Lite.Support.UWP\bin\Packaging\x86\LiteCore.dll" />
    <file target="runtimes\win10-x64\native" src="src\Couchbase.Lite.Support.UWP\bin\Packaging\x64\LiteCore.dll" />
    <file target="runtimes\win10-arm\native" src="src\Couchbase.Lite.Support.UWP\bin\Packaging\ARM\LiteCore.dll" />
    <file target="runtimes\win10-x86\native" src="src\Couchbase.Lite.Support.UWP\bin\Packaging\x86\LiteCore.pdb" />
    <file target="runtimes\win10-x64\native" src="src\Couchbase.Lite.Support.UWP\bin\Packaging\x64\LiteCore.pdb" />
    <file target="runtimes\win10-arm\native" src="src\Couchbase.Lite.Support.UWP\bin\Packaging\ARM\LiteCore.pdb" />
  </files>
</package>
<|MERGE_RESOLUTION|>--- conflicted
+++ resolved
@@ -1,43 +1,36 @@
-<?xml version="1.0" encoding="utf-8"?>
-<package>
-  <metadata>
-    <id>Couchbase.Lite.Support.UWP</id>
-    <title>Couchbase Lite UWP Support</title>
-    <version>$version$</version>
-    <authors>Jim Borden</authors>
-    <owners>Couchbase</owners>
-    <licenseUrl>https://github.com/couchbase/couchbase-lite-net/blob/master/LICENSE</licenseUrl>
-    <projectUrl>https://github.com/couchbase/couchbase-lite-net</projectUrl>
-    <iconUrl>https://raw.githubusercontent.com/couchbase/couchbase-lite-net/master/packaging/nuget/logo.png</iconUrl>
-    <requireLicenseAcceptance>false</requireLicenseAcceptance>
-    <description>A lightweight, document-oriented (NoSQL), syncable database engine for .NET</description>
-    <releaseNotes>
-        Couchbase Lite .NET Developer Build
-    </releaseNotes>
-    <copyright>Copyright 2017-2018</copyright>
-    <tags>couchbase couchbase-mobile couchbase-lite sync database mobile netcore xamarin ios android windows linux mac osx nosql</tags>
-    <language>en-US</language>
-    <dependencies>
-<<<<<<< HEAD
-        <dependency id="System.ComponentModel" version="4.3.0" />
-        <dependency id="Microsoft.NETCore.UniversalWindowsPlatform" version="6.0.1" />
-        <dependency id="Microsoft.Extensions.DependencyInjection.Abstractions" version="2.0.0" />
-        <dependency id="Microsoft.Extensions.Logging.Abstractions" version="2.0.0" />
-=======
-        <dependency id="Microsoft.NETCore.UniversalWindowsPlatform" version="5.3.3" />
->>>>>>> f451a6a4
-    </dependencies>
-  </metadata>
-  <files>
-    <file target="build\Couchbase.Lite.Support.UWP.targets" src="src\Couchbase.Lite.Support.UWP\bin\Packaging\uwp.targets" />
-    <file target="lib\uap10.0\" src="src\Couchbase.Lite.Support.UWP\bin\Packaging\Couchbase.Lite.Support.UWP.dll" />
-    <file target="lib\uap10.0\" src="src\Couchbase.Lite.Support.UWP\bin\Packaging\Couchbase.Lite.Support.UWP.pdb" />
-    <file target="lib\uap10.0\" src="src\Couchbase.Lite.Support.UWP\bin\Packaging\Couchbase.Lite.Support.UWP.xml" />
-    <file target="runtimes\win10-x86\native" src="src\Couchbase.Lite.Support.UWP\bin\Packaging\x86\LiteCore.dll" />
-    <file target="runtimes\win10-x64\native" src="src\Couchbase.Lite.Support.UWP\bin\Packaging\x64\LiteCore.dll" />
-    <file target="runtimes\win10-arm\native" src="src\Couchbase.Lite.Support.UWP\bin\Packaging\ARM\LiteCore.dll" />
-    <file target="runtimes\win10-x86\native" src="src\Couchbase.Lite.Support.UWP\bin\Packaging\x86\LiteCore.pdb" />
-    <file target="runtimes\win10-x64\native" src="src\Couchbase.Lite.Support.UWP\bin\Packaging\x64\LiteCore.pdb" />
-    <file target="runtimes\win10-arm\native" src="src\Couchbase.Lite.Support.UWP\bin\Packaging\ARM\LiteCore.pdb" />
-  </files>
-</package>
+<?xml version="1.0" encoding="utf-8"?>
+<package>
+  <metadata>
+    <id>Couchbase.Lite.Support.UWP</id>
+    <title>Couchbase Lite UWP Support</title>
+    <version>$version$</version>
+    <authors>Jim Borden</authors>
+    <owners>Couchbase</owners>
+    <licenseUrl>https://github.com/couchbase/couchbase-lite-net/blob/master/LICENSE</licenseUrl>
+    <projectUrl>https://github.com/couchbase/couchbase-lite-net</projectUrl>
+    <iconUrl>https://raw.githubusercontent.com/couchbase/couchbase-lite-net/master/packaging/nuget/logo.png</iconUrl>
+    <requireLicenseAcceptance>false</requireLicenseAcceptance>
+    <description>A lightweight, document-oriented (NoSQL), syncable database engine for .NET</description>
+    <releaseNotes>
+        Couchbase Lite .NET Developer Build
+    </releaseNotes>
+    <copyright>Copyright 2017</copyright>
+    <tags>couchbase couchbase-mobile couchbase-lite sync database mobile netcore xamarin ios android windows linux mac osx nosql</tags>
+    <language>en-US</language>
+    <dependencies>
+        <dependency id="Microsoft.NETCore.UniversalWindowsPlatform" version="5.3.3" />
+    </dependencies>
+  </metadata>
+  <files>
+    <file target="build\Couchbase.Lite.Support.UWP.targets" src="src\Couchbase.Lite.Support.UWP\bin\Packaging\uwp.targets" />
+    <file target="lib\uap10.0\" src="src\Couchbase.Lite.Support.UWP\bin\Packaging\Couchbase.Lite.Support.UWP.dll" />
+    <file target="lib\uap10.0\" src="src\Couchbase.Lite.Support.UWP\bin\Packaging\Couchbase.Lite.Support.UWP.pdb" />
+    <file target="lib\uap10.0\" src="src\Couchbase.Lite.Support.UWP\bin\Packaging\Couchbase.Lite.Support.UWP.xml" />
+    <file target="runtimes\win10-x86\native" src="src\Couchbase.Lite.Support.UWP\bin\Packaging\x86\LiteCore.dll" />
+    <file target="runtimes\win10-x64\native" src="src\Couchbase.Lite.Support.UWP\bin\Packaging\x64\LiteCore.dll" />
+    <file target="runtimes\win10-arm\native" src="src\Couchbase.Lite.Support.UWP\bin\Packaging\ARM\LiteCore.dll" />
+    <file target="runtimes\win10-x86\native" src="src\Couchbase.Lite.Support.UWP\bin\Packaging\x86\LiteCore.pdb" />
+    <file target="runtimes\win10-x64\native" src="src\Couchbase.Lite.Support.UWP\bin\Packaging\x64\LiteCore.pdb" />
+    <file target="runtimes\win10-arm\native" src="src\Couchbase.Lite.Support.UWP\bin\Packaging\ARM\LiteCore.pdb" />
+  </files>
+</package>