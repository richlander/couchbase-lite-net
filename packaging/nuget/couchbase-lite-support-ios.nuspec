--- conflicted
+++ resolved
@@ -14,16 +14,10 @@
     <releaseNotes>
         Couchbase Lite .NET Developer Build
     </releaseNotes>
-    <copyright>Copyright 2017-2018</copyright>
+    <copyright>Copyright 2017</copyright>
     <tags>couchbase couchbase-mobile couchbase-lite sync database mobile netcore xamarin ios android windows linux mac osx nosql</tags>
     <language>en-US</language>
     <dependencies>
-<<<<<<< HEAD
-        <dependency id="System.ComponentModel" version="4.3.0" />
-        <dependency id="Microsoft.Extensions.DependencyInjection.Abstractions" version="2.0.0" />
-        <dependency id="Microsoft.Extensions.Logging.Abstractions" version="2.0.0" />
-=======
->>>>>>> f451a6a4
     </dependencies>
   </metadata>
   <files>
